// Copyright 2016 Google LLC
//
// Licensed under the Apache License, Version 2.0 (the "License");
// you may not use this file except in compliance with the License.
// You may obtain a copy of the License at
//
//      http://www.apache.org/licenses/LICENSE-2.0
//
// Unless required by applicable law or agreed to in writing, software
// distributed under the License is distributed on an "AS IS" BASIS,
// WITHOUT WARRANTIES OR CONDITIONS OF ANY KIND, either express or implied.
// See the License for the specific language governing permissions and
// limitations under the License.

package pubsub

import (
	"context"
	"errors"
	"io"
	"log"
	"strings"
	"sync"
	"time"

	ipubsub "cloud.google.com/go/internal/pubsub"
	vkit "cloud.google.com/go/pubsub/apiv1"
	pb "cloud.google.com/go/pubsub/apiv1/pubsubpb"
	"cloud.google.com/go/pubsub/internal/distribution"
	gax "github.com/googleapis/gax-go/v2"
	"github.com/googleapis/gax-go/v2/apierror"
	"go.opentelemetry.io/otel/attribute"
	"go.opentelemetry.io/otel/propagation"
	semconv "go.opentelemetry.io/otel/semconv/v1.21.0"
	"go.opentelemetry.io/otel/trace"
	"google.golang.org/grpc"
	"google.golang.org/grpc/codes"
	"google.golang.org/grpc/status"
	"google.golang.org/protobuf/encoding/protowire"
)

// Between message receipt and ack (that is, the time spent processing a message) we want to extend the message
// deadline by way of modack. However, we don't want to extend the deadline right as soon as the deadline expires;
// instead, we'd want to extend the deadline a little bit of time ahead. gracePeriod is that amount of time ahead
// of the actual deadline.
const gracePeriod = 5 * time.Second

// ackIDBatchSize is the maximum number of ACK IDs to send in a single Ack/Modack RPC.
// The backend imposes a maximum request size limit of 524288 bytes (512 KiB) per
// acknowledge / modifyAckDeadline request. ACK IDs have a maximum size of 164
// bytes, thus we cannot send more than 524288/176 ~= 2979 ACK IDs in an Ack/ModAc

// Accounting for some overhead, we should thus only send a maximum of 2500 ACK
// IDs at a time.
// This is a var such that it can be modified for tests.
const ackIDBatchSize int = 2500

// These are vars so tests can change them.
var (
	maxDurationPerLeaseExtension            = 10 * time.Minute
	minDurationPerLeaseExtension            = 10 * time.Second
	minDurationPerLeaseExtensionExactlyOnce = 1 * time.Minute

	// The total amount of time to retry acks/modacks with exactly once delivery enabled subscriptions.
	exactlyOnceDeliveryRetryDeadline = 600 * time.Second
)

type messageIterator struct {
<<<<<<< HEAD
	ctx        context.Context
	cancel     func() // the function that will cancel ctx; called in stop
	po         *pullOptions
	ps         *pullStream
	subc       *vkit.SubscriberClient
	subID      string
	subName    string
	kaTick     <-chan time.Time // keep-alive (deadline extensions)
	ackTicker  *time.Ticker     // message acks
	nackTicker *time.Ticker     // message nacks
	pingTicker *time.Ticker     //  sends to the stream to keep it open
	failed     chan struct{}    // closed on stream error
	drained    chan struct{}    // closed when stopped && no more pending messages
	wg         sync.WaitGroup

=======
	ctx           context.Context
	cancel        func() // the function that will cancel ctx; called in stop
	po            *pullOptions
	ps            *pullStream
	subc          *vkit.SubscriberClient
	subName       string
	kaTick        <-chan time.Time // keep-alive (deadline extensions)
	ackTicker     *time.Ticker     // message acks
	nackTicker    *time.Ticker     // message nacks
	pingTicker    *time.Ticker     //  sends to the stream to keep it open
	receiptTicker *time.Ticker     // sends receipt modacks
	failed        chan struct{}    // closed on stream error
	drained       chan struct{}    // closed when stopped && no more pending messages
	wg            sync.WaitGroup

	// This mutex guards the structs related to lease extension.
>>>>>>> 110d4a3c
	mu          sync.Mutex
	ackTimeDist *distribution.D // dist uses seconds

	// keepAliveDeadlines is a map of id to expiration time. This map is used in conjunction with
	// subscription.ReceiveSettings.MaxExtension to record the maximum amount of time (the
	// deadline, more specifically) we're willing to extend a message's ack deadline. As each
	// message arrives, we'll record now+MaxExtension in this table; whenever we have a chance
	// to update ack deadlines (via modack), we'll consult this table and only include IDs
	// that are not beyond their deadline.
	keepAliveDeadlines map[string]time.Time
	pendingAcks        map[string]*AckResult
	pendingNacks       map[string]*AckResult
	// ack IDs whose ack deadline is to be modified
	// ModAcks don't have AckResults but allows reuse of the SendModAck function.
	pendingModAcks map[string]*AckResult
	// ack IDs whose receipt need to be acknowledged with a modack.
	pendingReceipts map[string]*AckResult
	err             error // error from stream failure

	eoMu                      sync.RWMutex
	enableExactlyOnceDelivery bool
	sendNewAckDeadline        bool

<<<<<<< HEAD
	enableTracing bool
	// This maps trace parent spans to ackIDs, used for otel tracing.
	activeSpan sync.Map
=======
	orderingMu sync.RWMutex
	// enableOrdering determines if messages should be processed in order. This is populated
	// by the response in StreamingPull and can change mid Receive. Must be accessed
	// with the lock held.
	enableOrdering bool
>>>>>>> 110d4a3c
}

// newMessageIterator starts and returns a new messageIterator.
// subName is the full name of the subscription to pull messages from.
// Stop must be called on the messageIterator when it is no longer needed.
// The iterator always uses the background context for acking messages and extending message deadlines.
func newMessageIterator(subc *vkit.SubscriberClient, subName string, po *pullOptions) *messageIterator {
	var ps *pullStream
	if !po.synchronous {
		maxMessages := po.maxOutstandingMessages
		maxBytes := po.maxOutstandingBytes
		if po.useLegacyFlowControl {
			maxMessages = 0
			maxBytes = 0
		}
		ps = newPullStream(context.Background(), subc.StreamingPull, subName, maxMessages, maxBytes, po.maxExtensionPeriod)
	}
	// The period will update each tick based on the distribution of acks. We'll start by arbitrarily sending
	// the first keepAlive halfway towards the minimum ack deadline.
	keepAlivePeriod := minDurationPerLeaseExtension / 2

	// Ack promptly so users don't lose work if client crashes.
	ackTicker := time.NewTicker(100 * time.Millisecond)
	nackTicker := time.NewTicker(100 * time.Millisecond)
	pingTicker := time.NewTicker(30 * time.Second)
	receiptTicker := time.NewTicker(100 * time.Millisecond)
	cctx, cancel := context.WithCancel(context.Background())
	cctx = withSubscriptionKey(cctx, subName)

	subID := strings.Split(subName, "/")[3]

	it := &messageIterator{
		ctx:                cctx,
		cancel:             cancel,
		ps:                 ps,
		po:                 po,
		subc:               subc,
		subID:              subID,
		subName:            subName,
		kaTick:             time.After(keepAlivePeriod),
		ackTicker:          ackTicker,
		nackTicker:         nackTicker,
		pingTicker:         pingTicker,
		receiptTicker:      receiptTicker,
		failed:             make(chan struct{}),
		drained:            make(chan struct{}),
		ackTimeDist:        distribution.New(int(maxDurationPerLeaseExtension/time.Second) + 1),
		keepAliveDeadlines: map[string]time.Time{},
		pendingAcks:        map[string]*AckResult{},
		pendingNacks:       map[string]*AckResult{},
		pendingModAcks:     map[string]*AckResult{},
		pendingReceipts:    map[string]*AckResult{},
	}
	it.wg.Add(1)
	go it.sender()
	return it
}

// Subscription.receive will call stop on its messageIterator when finished with it.
// Stop will block until Done has been called on all Messages that have been
// returned by Next, or until the context with which the messageIterator was created
// is cancelled or exceeds its deadline.
func (it *messageIterator) stop() {
	it.cancel()
	it.mu.Lock()
	it.checkDrained()
	it.mu.Unlock()
	it.wg.Wait()
	if it.ps != nil {
		it.ps.cancel()
	}
}

// checkDrained closes the drained channel if the iterator has been stopped and all
// pending messages have either been n/acked or expired.
//
// Called with the lock held.
func (it *messageIterator) checkDrained() {
	select {
	case <-it.drained:
		return
	default:
	}
	select {
	case <-it.ctx.Done():
		if len(it.keepAliveDeadlines) == 0 {
			close(it.drained)
		}
	default:
	}
}

// Given a receiveTime, add the elapsed time to the iterator's ack distribution.
// These values are bounded by the ModifyAckDeadline limits, which are
// min/maxDurationPerLeaseExtension.
func (it *messageIterator) addToDistribution(receiveTime time.Time) {
	d := time.Since(receiveTime)
	d = maxDuration(d, minDurationPerLeaseExtension)
	d = minDuration(d, maxDurationPerLeaseExtension)
	it.ackTimeDist.Record(int(d / time.Second))
}

// Called when a message is acked/nacked.
func (it *messageIterator) done(ackID string, ack bool, r *AckResult, receiveTime time.Time) {
	it.addToDistribution(receiveTime)
	it.mu.Lock()
	defer it.mu.Unlock()
	delete(it.keepAliveDeadlines, ackID)
	if ack {
		it.pendingAcks[ackID] = r
	} else {
		it.pendingNacks[ackID] = r
	}
	it.checkDrained()
}

// fail is called when a stream method returns a permanent error.
// fail returns it.err. This may be err, or it may be the error
// set by an earlier call to fail.
func (it *messageIterator) fail(err error) error {
	it.mu.Lock()
	defer it.mu.Unlock()
	if it.err == nil {
		it.err = err
		close(it.failed)
	}
	return it.err
}

// receive makes a call to the stream's Recv method, or the Pull RPC, and returns
// its messages.
// maxToPull is the maximum number of messages for the Pull RPC.
func (it *messageIterator) receive(maxToPull int32) ([]*Message, error) {
	it.mu.Lock()
	ierr := it.err
	it.mu.Unlock()
	if ierr != nil {
		return nil, ierr
	}

	// Stop retrieving messages if the iterator's Stop method was called.
	select {
	case <-it.ctx.Done():
		it.wg.Wait()
		return nil, io.EOF
	default:
	}

	var rmsgs []*pb.ReceivedMessage
	var err error
	if it.po.synchronous {
		rmsgs, err = it.pullMessages(maxToPull)
	} else {
		rmsgs, err = it.recvMessages()
		// If stopping the iterator results in the grpc stream getting shut down and
		// returning an error here, treat the same as above and return EOF.
		// If the cancellation comes from the underlying grpc client getting closed,
		// do propagate the cancellation error.
		// See https://github.com/googleapis/google-cloud-go/pull/10153#discussion_r1600814775
		if err != nil && it.ps.ctx.Err() == context.Canceled {
			err = io.EOF
		}
	}
	// Any error here is fatal.
	if err != nil {
		return nil, it.fail(err)
	}

	recordStat(it.ctx, PullCount, int64(len(rmsgs)))

	it.eoMu.RLock()
	enableExactlyOnceDelivery := it.enableExactlyOnceDelivery
	it.eoMu.RUnlock()

	now := time.Now()
	msgs, err := convertMessages(rmsgs, now, it.done, it.subName, enableExactlyOnceDelivery)
	if err != nil {
		return nil, it.fail(err)
	}
	// We received some messages. Remember them so we can keep them alive. Also,
	// do a receipt mod-ack when streaming.
	maxExt := time.Now().Add(it.po.maxExtension)
	ackIDs := map[string]*AckResult{}
	it.eoMu.RLock()
	exactlyOnceDelivery := it.enableExactlyOnceDelivery
	it.eoMu.RUnlock()
	it.mu.Lock()

	// pendingMessages maps ackID -> message, and is used
	// only when exactly once delivery is enabled.
	// At first, all messages are pending, and they
	// are removed if the modack call fails. All other
	// messages are returned to the client for processing.
	pendingMessages := make(map[string]*ipubsub.Message)
	for _, m := range msgs {
		ackID := msgAckID(m)
		addRecv(m.ID, ackID, now)
		it.keepAliveDeadlines[ackID] = maxExt
		// Don't change the mod-ack if the message is going to be nacked. This is
		// possible if there are retries.
		if _, ok := it.pendingNacks[ackID]; !ok {
			// Don't use the message's AckResult here since these are only for receipt modacks.
			// modack results are transparent to the user so these can automatically succeed unless
			// exactly once is enabled.
			// We can't use an empty AckResult here either since SetAckResult will try to
			// close the channel without checking if it exists.
			if !exactlyOnceDelivery {
				ackIDs[ackID] = newSuccessAckResult()
			} else {
				ackIDs[ackID] = ipubsub.NewAckResult()
				pendingMessages[ackID] = m
			}
		}

		if it.enableTracing {
			ctx := context.Background()
			if m.Attributes != nil {
				ctx = propagation.TraceContext{}.Extract(ctx, newMessageCarrier(m))
			}
			attr := getSubSpanAttributes(it.subID, m)
			_, span := startSpan(ctx, subscribeSpanName, it.subID, attr...)
			span.SetAttributes(
				attribute.Bool(eosAttribute, it.enableExactlyOnceDelivery),
				attribute.String(ackIDAttribute, ackID),
				semconv.MessagingBatchMessageCount(len(msgs)),
				semconv.CodeFunction("iterator.receive"),
			)
			it.activeSpan.Store(ackID, span)
		}
	}
	deadline := it.ackDeadline()
	it.mu.Unlock()

	if len(ackIDs) > 0 {
		if !exactlyOnceDelivery {
<<<<<<< HEAD
			go func() {
				it.sendModAck(ackIDs, deadline, false, true)
			}()
=======
			// When exactly once delivery is not enabled, modacks are fire and forget.
			// Add pending receipt modacks to queue to batch with other modacks.
			it.mu.Lock()
			for id := range ackIDs {
				// Use a SuccessAckResult (dummy) since we don't propagate modacks back to the user.
				it.pendingReceipts[id] = newSuccessAckResult()
			}
			it.mu.Unlock()
>>>>>>> 110d4a3c
			return msgs, nil
		}

		// If exactly once is enabled, we should wait until modack responses are successes
		// before attempting to process messages.
		it.sendModAck(ackIDs, deadline, false, true)
		for ackID, ar := range ackIDs {
			ctx := context.Background()
			_, err := ar.Get(ctx)
			if err != nil {
				delete(pendingMessages, ackID)
				it.mu.Lock()
				// Remove the message from lease management if modack fails here.
				delete(it.keepAliveDeadlines, ackID)
				it.mu.Unlock()
			}
		}
		// Only return for processing messages that were successfully modack'ed.
		// Iterate over the original messages slice for ordering.
		v := make([]*ipubsub.Message, 0, len(pendingMessages))
		for _, m := range msgs {
			ackID := msgAckID(m)
			if _, ok := pendingMessages[ackID]; ok {
				v = append(v, m)
			}
		}
		return v, nil
	}
	return nil, nil
}

// Get messages using the Pull RPC.
// This may block indefinitely. It may also return zero messages, after some time waiting.
func (it *messageIterator) pullMessages(maxToPull int32) ([]*pb.ReceivedMessage, error) {
	// Use it.ctx as the RPC context, so that if the iterator is stopped, the call
	// will return immediately.
	res, err := it.subc.Pull(it.ctx, &pb.PullRequest{
		Subscription: it.subName,
		MaxMessages:  maxToPull,
	}, gax.WithGRPCOptions(grpc.MaxCallRecvMsgSize(maxSendRecvBytes)))
	switch {
	case err == context.Canceled:
		return nil, nil
	case status.Code(err) == codes.Canceled:
		return nil, nil
	case err != nil:
		return nil, err
	default:
		return res.ReceivedMessages, nil
	}
}

func (it *messageIterator) recvMessages() ([]*pb.ReceivedMessage, error) {
	res, err := it.ps.Recv()
	if err != nil {
		return nil, err
	}

	// If the new exactly once settings are different than the current settings, update it.
	it.eoMu.RLock()
	enableEOD := it.enableExactlyOnceDelivery
	it.eoMu.RUnlock()

	subProp := res.GetSubscriptionProperties()
	if got := subProp.GetExactlyOnceDeliveryEnabled(); got != enableEOD {
		it.eoMu.Lock()
		it.sendNewAckDeadline = true
		it.enableExactlyOnceDelivery = got
		it.eoMu.Unlock()
	}

	// Also update the subscriber's ordering setting if stale.
	it.orderingMu.RLock()
	enableOrdering := it.enableOrdering
	it.orderingMu.RUnlock()

	if got := subProp.GetMessageOrderingEnabled(); got != enableOrdering {
		it.orderingMu.Lock()
		it.enableOrdering = got
		it.orderingMu.Unlock()
	}
	return res.ReceivedMessages, nil
}

// sender runs in a goroutine and handles all sends to the stream.
func (it *messageIterator) sender() {
	defer it.wg.Done()
	defer it.ackTicker.Stop()
	defer it.nackTicker.Stop()
	defer it.pingTicker.Stop()
	defer it.receiptTicker.Stop()
	defer func() {
		if it.ps != nil {
			it.ps.CloseSend()
		}
	}()

	done := false
	for !done {
		sendAcks := false
		sendNacks := false
		sendModAcks := false
		sendPing := false
		sendReceipt := false

		dl := it.ackDeadline()

		select {
		case <-it.failed:
			// Stream failed: nothing to do, so stop immediately.
			return

		case <-it.drained:
			// All outstanding messages have been marked done:
			// nothing left to do except make the final calls.
			it.mu.Lock()
			sendAcks = (len(it.pendingAcks) > 0)
			sendNacks = (len(it.pendingNacks) > 0)
			// No point in sending modacks.
			done = true

		case <-it.kaTick:
			it.mu.Lock()
			it.handleKeepAlives()
			sendModAcks = (len(it.pendingModAcks) > 0)

			nextTick := dl - gracePeriod
			if nextTick <= 0 {
				// If the deadline is <= gracePeriod, let's tick again halfway to
				// the deadline.
				nextTick = dl / 2
			}
			it.kaTick = time.After(nextTick)

		case <-it.nackTicker.C:
			it.mu.Lock()
			sendNacks = (len(it.pendingNacks) > 0)

		case <-it.ackTicker.C:
			it.mu.Lock()
			sendAcks = (len(it.pendingAcks) > 0)

		case <-it.pingTicker.C:
			it.mu.Lock()
			// Ping only if we are processing messages via streaming.
			sendPing = !it.po.synchronous
		case <-it.receiptTicker.C:
			it.mu.Lock()
			sendReceipt = (len(it.pendingReceipts) > 0)
		}
		// Lock is held here.
		var acks, nacks, modAcks, receipts map[string]*AckResult
		if sendAcks {
			acks = it.pendingAcks
			it.pendingAcks = map[string]*AckResult{}
		}
		if sendNacks {
			nacks = it.pendingNacks
			it.pendingNacks = map[string]*AckResult{}
		}
		if sendModAcks {
			modAcks = it.pendingModAcks
			it.pendingModAcks = map[string]*AckResult{}
		}
		if sendReceipt {
			receipts = it.pendingReceipts
			it.pendingReceipts = map[string]*AckResult{}
		}
		it.mu.Unlock()
		// Make Ack and ModAck RPCs.
		if sendAcks {
			it.sendAck(acks)
		}
		if sendNacks {
			// Nack indicated by modifying the deadline to zero.
			it.sendModAck(nacks, 0, false, false)
		}
		if sendModAcks {
			it.sendModAck(modAcks, dl, true, false)
		}
		if sendPing {
			it.pingStream()
		}
		if sendReceipt {
			it.sendModAck(receipts, dl, true)
		}
	}
}

// handleKeepAlives modifies the pending request to include deadline extensions
// for live messages. It also purges expired messages.
//
// Called with the lock held.
func (it *messageIterator) handleKeepAlives() {
	now := time.Now()
	for id, expiry := range it.keepAliveDeadlines {
		if expiry.Before(now) {
			// Message is now expired.
			// This delete will not result in skipping any map items, as implied by
			// the spec at https://golang.org/ref/spec#For_statements, "For
			// statements with range clause", note 3, and stated explicitly at
			// https://groups.google.com/forum/#!msg/golang-nuts/UciASUb03Js/pzSq5iVFAQAJ.
			delete(it.keepAliveDeadlines, id)
			// get the parent span context for this ackID for otel tracing.
			s, _ := it.activeSpan.LoadAndDelete(id)
			span := s.(trace.Span)
			span.SetAttributes(attribute.String(resultAttribute, resultExpired))
			span.End()
		} else {
			// Use a success AckResult since we don't propagate ModAcks back to the user.
			it.pendingModAcks[id] = newSuccessAckResult()
		}
	}
	it.checkDrained()
}

type ackFunc = func(ctx context.Context, subName string, ackIds []string) error
type ackRecordStat = func(ctx context.Context, toSend []string)
type retryAckFunc = func(toRetry map[string]*ipubsub.AckResult)

func (it *messageIterator) sendAckWithFunc(m map[string]*AckResult, ackFunc ackFunc, retryAckFunc retryAckFunc, ackRecordStat ackRecordStat) {
	ackIDs := make([]string, 0, len(m))
	for ackID := range m {
		ackIDs = append(ackIDs, ackID)
	}
	it.eoMu.RLock()
	exactlyOnceDelivery := it.enableExactlyOnceDelivery
	it.eoMu.RUnlock()
	batches := makeBatches(ackIDs, ackIDBatchSize)
	wg := sync.WaitGroup{}

	for _, batch := range batches {
		wg.Add(1)
		go func(toSend []string) {
			defer wg.Done()
			ackRecordStat(it.ctx, toSend)
			// Use context.Background() as the call's context, not it.ctx. We don't
			// want to cancel this RPC when the iterator is stopped.
			cctx, cancel2 := context.WithTimeout(context.Background(), 60*time.Second)
			defer cancel2()
			err := ackFunc(cctx, it.subName, toSend)
			if exactlyOnceDelivery {
				resultsByAckID := make(map[string]*AckResult)
				for _, ackID := range toSend {
					resultsByAckID[ackID] = m[ackID]
				}

				st, md := extractMetadata(err)
				_, toRetry := processResults(st, resultsByAckID, md)
				if len(toRetry) > 0 {
					// Retry modacks/nacks in a separate goroutine.
					go func() {
						retryAckFunc(toRetry)
					}()
				}
			}
		}(batch)
	}
	wg.Wait()
}

<<<<<<< HEAD
		// Use of anonymous local function allows span.End to be deferred to end of each loop.
		func() {
			numBatch := len(toSend)
			var links []trace.Link
			if it.enableTracing {
				for _, ackID := range toSend {
					// get the parent span context for this ackID for otel tracing.
					s, _ := it.activeSpan.Load(ackID)
					parentSpan := s.(trace.Span)
					defer parentSpan.End()
					defer parentSpan.SetAttributes(attribute.String(resultAttribute, resultAcked))
					parentSpan.AddEvent(eventAckStart, trace.WithAttributes(semconv.MessagingBatchMessageCount(numBatch)))
					defer parentSpan.AddEvent(eventAckEnd)
					if parentSpan.SpanContext().IsSampled() {
						links = append(links, trace.Link{SpanContext: parentSpan.SpanContext()})
					}
				}
			}
			ctx := context.Background()
			var ackSpan trace.Span
			if it.enableTracing {
				ctx, ackSpan = startSpan(context.Background(), ackSpanName, it.subID, trace.WithLinks(links...))
				defer ackSpan.End()
				ackSpan.SetAttributes(semconv.MessagingBatchMessageCount(numBatch),
					semconv.CodeFunction("messageIterator.sendAck"))
			}
			recordStat(it.ctx, AckCount, int64(len(toSend)))
			addAcks(toSend)
			// Use a local context as the call's context, not it.ctx. We don't
			// want to cancel this RPC when the iterator is stopped.
			cctx2, cancel2 := context.WithTimeout(ctx, 60*time.Second)
			defer cancel2()
			err := it.subc.Acknowledge(cctx2, &pb.AcknowledgeRequest{
				Subscription: it.subName,
				AckIds:       toSend,
			})
			if exactlyOnceDelivery {
				resultsByAckID := make(map[string]*AckResult)
				for _, ackID := range toSend {
					resultsByAckID[ackID] = m[ackID]
				}
				st, md := extractMetadata(err)
				_, toRetry := processResults(st, resultsByAckID, md)
				if len(toRetry) > 0 {
					// Retry acks in a separate goroutine.
					go func() {
						it.retryAcks(toRetry)
					}()
				}
			}
		}()
	}
=======
// sendAck is used to confirm acknowledgement of a message. If exactly once delivery is
// enabled, we'll retry these messages for a short duration in a goroutine.
func (it *messageIterator) sendAck(m map[string]*AckResult) {
	it.sendAckWithFunc(m, func(ctx context.Context, subName string, ackIds []string) error {
		return it.subc.Acknowledge(ctx, &pb.AcknowledgeRequest{
			Subscription: it.subName,
			AckIds:       ackIds,
		})
	}, it.retryAcks, func(ctx context.Context, toSend []string) {
		recordStat(it.ctx, AckCount, int64(len(toSend)))
		addAcks(toSend)
	})
>>>>>>> 110d4a3c
}

// sendModAck is used to extend the lease of messages or nack them.
// The receipt mod-ack amount is derived from a percentile distribution based
// on the time it takes to process messages. The percentile chosen is the 99%th
// percentile in order to capture the highest amount of time necessary without
// considering 1% outliers. If the ModAck RPC fails and exactly once delivery is
// enabled, we retry it in a separate goroutine for a short duration.
func (it *messageIterator) sendModAck(m map[string]*AckResult, deadline time.Duration, logOnInvalid, isReceipt bool) {
	deadlineSec := int32(deadline / time.Second)
<<<<<<< HEAD

	isNack := deadline == 0

	ackIDs := make([]string, 0, len(m))
	for ackID := range m {
		ackIDs = append(ackIDs, ackID)

	}
	it.eoMu.RLock()
	exactlyOnceDelivery := it.enableExactlyOnceDelivery
	it.eoMu.RUnlock()
	var toSend []string
	for len(ackIDs) > 0 {
		toSend, ackIDs = splitRequestIDs(ackIDs, ackIDBatchSize)

		var eventStart, eventEnd string
		if isNack {
=======
	it.sendAckWithFunc(m, func(ctx context.Context, subName string, ackIds []string) error {
		return it.subc.ModifyAckDeadline(ctx, &pb.ModifyAckDeadlineRequest{
			Subscription:       it.subName,
			AckDeadlineSeconds: deadlineSec,
			AckIds:             ackIds,
		})
	}, func(toRetry map[string]*ipubsub.AckResult) {
		it.retryModAcks(toRetry, deadlineSec, logOnInvalid)
	}, func(ctx context.Context, toSend []string) {
		if deadline == 0 {
>>>>>>> 110d4a3c
			recordStat(it.ctx, NackCount, int64(len(toSend)))
			eventStart = eventNackStart
			eventEnd = eventNackEnd
		} else {
			recordStat(it.ctx, ModAckCount, int64(len(toSend)))
			eventStart = eventModackStart
			eventEnd = eventModackEnd
		}
<<<<<<< HEAD

		// Use of anonymous local function allows span.End to be deferred to end of each loop.
		func() {
			numBatch := len(toSend)
			links := make([]trace.Link, 0, numBatch)
			for _, ackID := range toSend {
				if it.enableTracing {
					// get the parent span context for this ackID for otel tracing.
					s, _ := it.activeSpan.Load(ackID)
					parentSpan := s.(trace.Span)
					if isNack {
						defer parentSpan.End()
						defer parentSpan.SetAttributes(attribute.String(resultAttribute, resultNacked))
					}
					parentSpan.AddEvent(eventStart, trace.WithAttributes(semconv.MessagingBatchMessageCount(numBatch)))
					defer parentSpan.AddEvent(eventEnd)
					if parentSpan.IsRecording() {
						links = append(links, trace.Link{SpanContext: parentSpan.SpanContext()})
					}

				}
			}
			ctx := context.Background()
			var mSpan trace.Span
			if it.enableTracing {
				ctx, mSpan = startSpan(context.Background(), modackSpanName, it.subID, trace.WithLinks(links...))
				defer mSpan.End()
				if !isNack {
					mSpan.SetAttributes(
						attribute.Int(ackDeadlineSecAttribute, int(deadlineSec)),
						attribute.Bool(receiptModackAttribute, isReceipt))
				}
				mSpan.SetAttributes(semconv.MessagingBatchMessageCount(numBatch),
					semconv.CodeFunction("messageIterator.sendModAck"))
			}
			addModAcks(toSend, deadlineSec)
			// Use a local context as the call's context, not it.ctx. We don't
			// want to cancel this RPC when the iterator is stopped.
			cctx, cancel2 := context.WithTimeout(ctx, 60*time.Second)
			defer cancel2()
			err := it.subc.ModifyAckDeadline(cctx, &pb.ModifyAckDeadlineRequest{
				Subscription:       it.subName,
				AckDeadlineSeconds: deadlineSec,
				AckIds:             toSend,
			})
			if exactlyOnceDelivery {
				resultsByAckID := make(map[string]*AckResult)
				for _, ackID := range toSend {
					resultsByAckID[ackID] = m[ackID]
				}

				st, md := extractMetadata(err)
				_, toRetry := processResults(st, resultsByAckID, md)
				if len(toRetry) > 0 {
					// Retry modacks/nacks in a separate goroutine.
					go func() {
						it.retryModAcks(toRetry, deadlineSec, logOnInvalid)
					}()
				}
			}
		}()
	}
=======
		addModAcks(toSend, deadlineSec)
	})
>>>>>>> 110d4a3c
}

// retryAcks retries the ack RPC with backoff. This must be called in a goroutine
// in it.sendAck(), with a max of 2500 ackIDs.
func (it *messageIterator) retryAcks(m map[string]*AckResult) {
	ctx, cancel := context.WithTimeout(context.Background(), exactlyOnceDeliveryRetryDeadline)
	defer cancel()
	bo := newExactlyOnceBackoff()
	for {
		if ctx.Err() != nil {
			for _, r := range m {
				ipubsub.SetAckResult(r, AcknowledgeStatusOther, ctx.Err())
			}
			return
		}
		// Don't need to split map since this is the retry function and
		// there is already a max of 2500 ackIDs here.
		ackIDs := make([]string, 0, len(m))
		for k := range m {
			ackIDs = append(ackIDs, k)
		}
		cctx2, cancel2 := context.WithTimeout(ctx, 60*time.Second)
		defer cancel2()
		err := it.subc.Acknowledge(cctx2, &pb.AcknowledgeRequest{
			Subscription: it.subName,
			AckIds:       ackIDs,
		})
		st, md := extractMetadata(err)
		_, toRetry := processResults(st, m, md)
		if len(toRetry) == 0 {
			return
		}
		time.Sleep(bo.Pause())
		m = toRetry
	}
}

// retryModAcks retries the modack RPC with backoff. This must be called in a goroutine
// in it.sendModAck(), with a max of 2500 ackIDs. Modacks are retried up to 3 times
// since after that, the message will have expired. Nacks are retried up until the default
// deadline of 10 minutes.
func (it *messageIterator) retryModAcks(m map[string]*AckResult, deadlineSec int32, logOnInvalid bool) {
	bo := newExactlyOnceBackoff()
	retryCount := 0
	ctx, cancel := context.WithTimeout(context.Background(), exactlyOnceDeliveryRetryDeadline)
	defer cancel()
	for {
		// If context is done, complete all AckResults with errors.
		if ctx.Err() != nil {
			for _, r := range m {
				ipubsub.SetAckResult(r, AcknowledgeStatusOther, ctx.Err())
			}
			return
		}
		// Only retry modack requests up to 3 times.
		if deadlineSec != 0 && retryCount > 3 {
			ackIDs := make([]string, 0, len(m))
			for k, ar := range m {
				ackIDs = append(ackIDs, k)
				ipubsub.SetAckResult(ar, AcknowledgeStatusOther, errors.New("modack retry failed"))
			}
			if logOnInvalid {
				log.Printf("automatic lease modack retry failed for following IDs: %v", ackIDs)
			}
			return
		}
		// Don't need to split map since this is the retry function and
		// there is already a max of 2500 ackIDs here.
		ackIDs := make([]string, 0, len(m))
		for k := range m {
			ackIDs = append(ackIDs, k)
		}
		cctx2, cancel2 := context.WithTimeout(ctx, 60*time.Second)
		defer cancel2()
		err := it.subc.ModifyAckDeadline(cctx2, &pb.ModifyAckDeadlineRequest{
			Subscription:       it.subName,
			AckIds:             ackIDs,
			AckDeadlineSeconds: deadlineSec,
		})
		st, md := extractMetadata(err)
		_, toRetry := processResults(st, m, md)
		if len(toRetry) == 0 {
			return
		}
		time.Sleep(bo.Pause())
		m = toRetry
		retryCount++
	}
}

// Send a message to the stream to keep it open. The stream will close if there's no
// traffic on it for a while. By keeping it open, we delay the start of the
// expiration timer on messages that are buffered by gRPC or elsewhere in the
// network. This matters if it takes a long time to process messages relative to the
// default ack deadline, and if the messages are small enough so that many can fit
// into the buffer.
func (it *messageIterator) pingStream() {
	spr := &pb.StreamingPullRequest{}
	it.eoMu.RLock()
	if it.sendNewAckDeadline {
		spr.StreamAckDeadlineSeconds = int32(it.ackDeadline())
		it.sendNewAckDeadline = false
	}
	it.eoMu.RUnlock()
	it.ps.Send(spr)
}

// calcFieldSizeString returns the number of bytes string fields
// will take up in an encoded proto message.
func calcFieldSizeString(fields ...string) int {
	overhead := 0
	for _, field := range fields {
		overhead += 1 + len(field) + protowire.SizeVarint(uint64(len(field)))
	}
	return overhead
}

// calcFieldSizeInt returns the number of bytes int fields
// will take up in an encoded proto message.
func calcFieldSizeInt(fields ...int) int {
	overhead := 0
	for _, field := range fields {
		overhead += 1 + protowire.SizeVarint(uint64(field))
	}
	return overhead
}

// makeBatches takes a slice of ackIDs and returns a slice of ackID batches.
// Each ackID batch can be used in a request where the payload does not exceed maxBatchSize.
func makeBatches(ids []string, maxBatchSize int) [][]string {
	var batches [][]string
	for len(ids) > 0 {
		if len(ids) < maxBatchSize {
			batches = append(batches, ids)
			ids = []string{}
		} else {
			batches = append(batches, ids[:maxBatchSize])
			ids = ids[maxBatchSize:]
		}
	}
	return batches
}

// The deadline to ack is derived from a percentile distribution based
// on the time it takes to process messages. The percentile chosen is the 99%th
// percentile - that is, processing times up to the 99%th longest processing
// times should be safe. The highest 1% may expire. This number was chosen
// as a way to cover most users' usecases without losing the value of
// expiration.
func (it *messageIterator) ackDeadline() time.Duration {
	pt := time.Duration(it.ackTimeDist.Percentile(.99)) * time.Second
	it.eoMu.RLock()
	enableExactlyOnce := it.enableExactlyOnceDelivery
	it.eoMu.RUnlock()
	return boundedDuration(pt, it.po.minExtensionPeriod, it.po.maxExtensionPeriod, enableExactlyOnce)
}

func boundedDuration(ackDeadline, minExtension, maxExtension time.Duration, exactlyOnce bool) time.Duration {
	// If the user explicitly sets a maxExtensionPeriod, respect it.
	if maxExtension > 0 {
		ackDeadline = minDuration(ackDeadline, maxExtension)
	}

	// If the user explicitly sets a minExtensionPeriod, respect it.
	if minExtension > 0 {
		ackDeadline = maxDuration(ackDeadline, minExtension)
	} else if exactlyOnce {
		// Higher minimum ack_deadline for subscriptions with
		// exactly-once delivery enabled.
		ackDeadline = maxDuration(ackDeadline, minDurationPerLeaseExtensionExactlyOnce)
	} else if ackDeadline < minDurationPerLeaseExtension {
		// Otherwise, lower bound is min ack extension. This is normally bounded
		// when adding datapoints to the distribution, but this is needed for
		// the initial few calls to ackDeadline.
		ackDeadline = minDurationPerLeaseExtension
	}

	return ackDeadline
}

func minDuration(x, y time.Duration) time.Duration {
	if x < y {
		return x
	}
	return y
}

func maxDuration(x, y time.Duration) time.Duration {
	if x > y {
		return x
	}
	return y
}

const (
	transientErrStringPrefix     = "TRANSIENT_"
	permanentInvalidAckErrString = "PERMANENT_FAILURE_INVALID_ACK_ID"
)

// extracts information from an API error for exactly once delivery's ack/modack err responses.
func extractMetadata(err error) (*status.Status, map[string]string) {
	apiErr, ok := apierror.FromError(err)
	if ok {
		return apiErr.GRPCStatus(), apiErr.Metadata()
	}
	return nil, nil
}

// processResults processes AckResults by referring to errorStatus and errorsByAckID.
// The errors returned by the server in `errorStatus` or in `errorsByAckID`
// are used to complete the AckResults in `ackResMap` (with a success
// or error) or to return requests for further retries.
// This function returns two maps of ackID to ack results, one for completed results and the other for ones to retry.
// Logic is derived from python-pubsub: https://github.com/googleapis/python-pubsub/blob/main/google/cloud/pubsub_v1/subscriber/_protocol/streaming_pull_manager.py#L161-L220
func processResults(errorStatus *status.Status, ackResMap map[string]*AckResult, errorsByAckID map[string]string) (map[string]*AckResult, map[string]*AckResult) {
	completedResults := make(map[string]*AckResult)
	retryResults := make(map[string]*AckResult)
	for ackID, ar := range ackResMap {
		// Handle special errors returned for ack/modack RPCs via the ErrorInfo
		// sidecar metadata when exactly-once delivery is enabled.
		if errAckID, ok := errorsByAckID[ackID]; ok {
			if strings.HasPrefix(errAckID, transientErrStringPrefix) {
				retryResults[ackID] = ar
			} else {
				if errAckID == permanentInvalidAckErrString {
					ipubsub.SetAckResult(ar, AcknowledgeStatusInvalidAckID, errors.New(errAckID))
				} else {
					ipubsub.SetAckResult(ar, AcknowledgeStatusOther, errors.New(errAckID))
				}
				completedResults[ackID] = ar
			}
		} else if errorStatus != nil && contains(errorStatus.Code(), exactlyOnceDeliveryTemporaryRetryErrors) {
			retryResults[ackID] = ar
		} else if errorStatus != nil {
			// Other gRPC errors are not retried.
			switch errorStatus.Code() {
			case codes.PermissionDenied:
				ipubsub.SetAckResult(ar, AcknowledgeStatusPermissionDenied, errorStatus.Err())
			case codes.FailedPrecondition:
				ipubsub.SetAckResult(ar, AcknowledgeStatusFailedPrecondition, errorStatus.Err())
			default:
				ipubsub.SetAckResult(ar, AcknowledgeStatusOther, errorStatus.Err())
			}
			completedResults[ackID] = ar
		} else if ar != nil {
			// Since no error occurred, requests with AckResults are completed successfully.
			ipubsub.SetAckResult(ar, AcknowledgeStatusSuccess, nil)
			completedResults[ackID] = ar
		} else {
			// All other requests are considered completed.
			completedResults[ackID] = ar
		}
	}
	return completedResults, retryResults
}<|MERGE_RESOLUTION|>--- conflicted
+++ resolved
@@ -66,28 +66,12 @@
 )
 
 type messageIterator struct {
-<<<<<<< HEAD
-	ctx        context.Context
-	cancel     func() // the function that will cancel ctx; called in stop
-	po         *pullOptions
-	ps         *pullStream
-	subc       *vkit.SubscriberClient
-	subID      string
-	subName    string
-	kaTick     <-chan time.Time // keep-alive (deadline extensions)
-	ackTicker  *time.Ticker     // message acks
-	nackTicker *time.Ticker     // message nacks
-	pingTicker *time.Ticker     //  sends to the stream to keep it open
-	failed     chan struct{}    // closed on stream error
-	drained    chan struct{}    // closed when stopped && no more pending messages
-	wg         sync.WaitGroup
-
-=======
 	ctx           context.Context
 	cancel        func() // the function that will cancel ctx; called in stop
 	po            *pullOptions
 	ps            *pullStream
 	subc          *vkit.SubscriberClient
+	subID         string
 	subName       string
 	kaTick        <-chan time.Time // keep-alive (deadline extensions)
 	ackTicker     *time.Ticker     // message acks
@@ -99,7 +83,6 @@
 	wg            sync.WaitGroup
 
 	// This mutex guards the structs related to lease extension.
->>>>>>> 110d4a3c
 	mu          sync.Mutex
 	ackTimeDist *distribution.D // dist uses seconds
 
@@ -123,17 +106,15 @@
 	enableExactlyOnceDelivery bool
 	sendNewAckDeadline        bool
 
-<<<<<<< HEAD
-	enableTracing bool
-	// This maps trace parent spans to ackIDs, used for otel tracing.
-	activeSpan sync.Map
-=======
 	orderingMu sync.RWMutex
 	// enableOrdering determines if messages should be processed in order. This is populated
 	// by the response in StreamingPull and can change mid Receive. Must be accessed
 	// with the lock held.
 	enableOrdering bool
->>>>>>> 110d4a3c
+
+	enableTracing bool
+	// This maps trace parent spans to ackIDs, used for otel tracing.
+	activeSpan sync.Map
 }
 
 // newMessageIterator starts and returns a new messageIterator.
@@ -369,11 +350,6 @@
 
 	if len(ackIDs) > 0 {
 		if !exactlyOnceDelivery {
-<<<<<<< HEAD
-			go func() {
-				it.sendModAck(ackIDs, deadline, false, true)
-			}()
-=======
 			// When exactly once delivery is not enabled, modacks are fire and forget.
 			// Add pending receipt modacks to queue to batch with other modacks.
 			it.mu.Lock()
@@ -382,7 +358,6 @@
 				it.pendingReceipts[id] = newSuccessAckResult()
 			}
 			it.mu.Unlock()
->>>>>>> 110d4a3c
 			return msgs, nil
 		}
 
@@ -567,7 +542,7 @@
 			it.pingStream()
 		}
 		if sendReceipt {
-			it.sendModAck(receipts, dl, true)
+			it.sendModAck(receipts, dl, true, true)
 		}
 	}
 }
@@ -618,99 +593,73 @@
 		wg.Add(1)
 		go func(toSend []string) {
 			defer wg.Done()
+			ctx := context.Background()
 			ackRecordStat(it.ctx, toSend)
 			// Use context.Background() as the call's context, not it.ctx. We don't
 			// want to cancel this RPC when the iterator is stopped.
-			cctx, cancel2 := context.WithTimeout(context.Background(), 60*time.Second)
+			cctx, cancel2 := context.WithTimeout(ctx, 60*time.Second)
 			defer cancel2()
 			err := ackFunc(cctx, it.subName, toSend)
 			if exactlyOnceDelivery {
 				resultsByAckID := make(map[string]*AckResult)
 				for _, ackID := range toSend {
 					resultsByAckID[ackID] = m[ackID]
-				}
-
-				st, md := extractMetadata(err)
-				_, toRetry := processResults(st, resultsByAckID, md)
-				if len(toRetry) > 0 {
-					// Retry modacks/nacks in a separate goroutine.
-					go func() {
-						retryAckFunc(toRetry)
-					}()
-				}
-			}
-		}(batch)
-	}
-	wg.Wait()
-}
-
-<<<<<<< HEAD
-		// Use of anonymous local function allows span.End to be deferred to end of each loop.
-		func() {
-			numBatch := len(toSend)
-			var links []trace.Link
-			if it.enableTracing {
-				for _, ackID := range toSend {
-					// get the parent span context for this ackID for otel tracing.
-					s, _ := it.activeSpan.Load(ackID)
-					parentSpan := s.(trace.Span)
-					defer parentSpan.End()
-					defer parentSpan.SetAttributes(attribute.String(resultAttribute, resultAcked))
-					parentSpan.AddEvent(eventAckStart, trace.WithAttributes(semconv.MessagingBatchMessageCount(numBatch)))
-					defer parentSpan.AddEvent(eventAckEnd)
-					if parentSpan.SpanContext().IsSampled() {
-						links = append(links, trace.Link{SpanContext: parentSpan.SpanContext()})
+					resultsByAckID := make(map[string]*AckResult)
+					for _, ackID := range toSend {
+						resultsByAckID[ackID] = m[ackID]
+					}
+					st, md := extractMetadata(err)
+					_, toRetry := processResults(st, resultsByAckID, md)
+					if len(toRetry) > 0 {
+						// Retry acks/modacks/nacks in a separate goroutine.
+						go func() {
+							retryAckFunc(toRetry)
+						}()
 					}
 				}
 			}
-			ctx := context.Background()
-			var ackSpan trace.Span
-			if it.enableTracing {
-				ctx, ackSpan = startSpan(context.Background(), ackSpanName, it.subID, trace.WithLinks(links...))
-				defer ackSpan.End()
-				ackSpan.SetAttributes(semconv.MessagingBatchMessageCount(numBatch),
-					semconv.CodeFunction("messageIterator.sendAck"))
-			}
-			recordStat(it.ctx, AckCount, int64(len(toSend)))
-			addAcks(toSend)
-			// Use a local context as the call's context, not it.ctx. We don't
-			// want to cancel this RPC when the iterator is stopped.
-			cctx2, cancel2 := context.WithTimeout(ctx, 60*time.Second)
-			defer cancel2()
-			err := it.subc.Acknowledge(cctx2, &pb.AcknowledgeRequest{
-				Subscription: it.subName,
-				AckIds:       toSend,
-			})
-			if exactlyOnceDelivery {
-				resultsByAckID := make(map[string]*AckResult)
-				for _, ackID := range toSend {
-					resultsByAckID[ackID] = m[ackID]
-				}
-				st, md := extractMetadata(err)
-				_, toRetry := processResults(st, resultsByAckID, md)
-				if len(toRetry) > 0 {
-					// Retry acks in a separate goroutine.
-					go func() {
-						it.retryAcks(toRetry)
-					}()
-				}
-			}
-		}()
-	}
-=======
+
+		}(batch)
+	}
+	wg.Wait()
+}
+
 // sendAck is used to confirm acknowledgement of a message. If exactly once delivery is
 // enabled, we'll retry these messages for a short duration in a goroutine.
 func (it *messageIterator) sendAck(m map[string]*AckResult) {
-	it.sendAckWithFunc(m, func(ctx context.Context, subName string, ackIds []string) error {
+	it.sendAckWithFunc(m, func(ctx context.Context, subName string, ackIDs []string) error {
+		var links []trace.Link
+		if it.enableTracing {
+			for _, ackID := range ackIDs {
+				// get the parent span context for this ackID for otel tracing.
+				s, _ := it.activeSpan.Load(ackID)
+				parentSpan := s.(trace.Span)
+				defer parentSpan.End()
+				defer parentSpan.SetAttributes(attribute.String(resultAttribute, resultAcked))
+				parentSpan.AddEvent(eventAckStart, trace.WithAttributes(semconv.MessagingBatchMessageCount(len(ackIDs))))
+				defer parentSpan.AddEvent(eventAckEnd)
+				if parentSpan.SpanContext().IsSampled() {
+					links = append(links, trace.Link{SpanContext: parentSpan.SpanContext()})
+				}
+			}
+		}
+		var ackSpan trace.Span
+		if it.enableTracing {
+			ctx, ackSpan = startSpan(context.Background(), ackSpanName, it.subID, trace.WithLinks(links...))
+			defer ackSpan.End()
+			ackSpan.SetAttributes(semconv.MessagingBatchMessageCount(len(ackIDs)),
+				semconv.CodeFunction("messageIterator.sendAck"))
+		}
+
 		return it.subc.Acknowledge(ctx, &pb.AcknowledgeRequest{
 			Subscription: it.subName,
-			AckIds:       ackIds,
+			AckIds:       ackIDs,
 		})
 	}, it.retryAcks, func(ctx context.Context, toSend []string) {
 		recordStat(it.ctx, AckCount, int64(len(toSend)))
 		addAcks(toSend)
+
 	})
->>>>>>> 110d4a3c
 }
 
 // sendModAck is used to extend the lease of messages or nack them.
@@ -721,36 +670,57 @@
 // enabled, we retry it in a separate goroutine for a short duration.
 func (it *messageIterator) sendModAck(m map[string]*AckResult, deadline time.Duration, logOnInvalid, isReceipt bool) {
 	deadlineSec := int32(deadline / time.Second)
-<<<<<<< HEAD
-
 	isNack := deadline == 0
-
-	ackIDs := make([]string, 0, len(m))
-	for ackID := range m {
-		ackIDs = append(ackIDs, ackID)
-
-	}
-	it.eoMu.RLock()
-	exactlyOnceDelivery := it.enableExactlyOnceDelivery
-	it.eoMu.RUnlock()
-	var toSend []string
-	for len(ackIDs) > 0 {
-		toSend, ackIDs = splitRequestIDs(ackIDs, ackIDBatchSize)
-
-		var eventStart, eventEnd string
-		if isNack {
-=======
-	it.sendAckWithFunc(m, func(ctx context.Context, subName string, ackIds []string) error {
+	var eventStart, eventEnd string
+	if isNack {
+		eventStart = eventNackStart
+		eventEnd = eventNackEnd
+	} else {
+		eventStart = eventModackStart
+		eventEnd = eventModackEnd
+	}
+	it.sendAckWithFunc(m, func(ctx context.Context, subName string, ackIDs []string) error {
+		numBatch := len(ackIDs)
+		links := make([]trace.Link, 0, numBatch)
+		for _, ackID := range ackIDs {
+			if it.enableTracing {
+				// get the parent span context for this ackID for otel tracing.
+				s, _ := it.activeSpan.Load(ackID)
+				parentSpan := s.(trace.Span)
+				if isNack {
+					defer parentSpan.End()
+					defer parentSpan.SetAttributes(attribute.String(resultAttribute, resultNacked))
+				}
+				parentSpan.AddEvent(eventStart, trace.WithAttributes(semconv.MessagingBatchMessageCount(numBatch)))
+				defer parentSpan.AddEvent(eventEnd)
+				if parentSpan.IsRecording() {
+					links = append(links, trace.Link{SpanContext: parentSpan.SpanContext()})
+				}
+
+			}
+		}
+		var mSpan trace.Span
+		if it.enableTracing {
+			ctx, mSpan = startSpan(context.Background(), modackSpanName, it.subID, trace.WithLinks(links...))
+			defer mSpan.End()
+			if !isNack {
+				mSpan.SetAttributes(
+					attribute.Int(ackDeadlineSecAttribute, int(deadlineSec)),
+					attribute.Bool(receiptModackAttribute, isReceipt))
+			}
+			mSpan.SetAttributes(semconv.MessagingBatchMessageCount(numBatch),
+				semconv.CodeFunction("messageIterator.sendModAck"))
+		}
+
 		return it.subc.ModifyAckDeadline(ctx, &pb.ModifyAckDeadlineRequest{
 			Subscription:       it.subName,
 			AckDeadlineSeconds: deadlineSec,
-			AckIds:             ackIds,
+			AckIds:             ackIDs,
 		})
 	}, func(toRetry map[string]*ipubsub.AckResult) {
 		it.retryModAcks(toRetry, deadlineSec, logOnInvalid)
 	}, func(ctx context.Context, toSend []string) {
 		if deadline == 0 {
->>>>>>> 110d4a3c
 			recordStat(it.ctx, NackCount, int64(len(toSend)))
 			eventStart = eventNackStart
 			eventEnd = eventNackEnd
@@ -759,73 +729,8 @@
 			eventStart = eventModackStart
 			eventEnd = eventModackEnd
 		}
-<<<<<<< HEAD
-
-		// Use of anonymous local function allows span.End to be deferred to end of each loop.
-		func() {
-			numBatch := len(toSend)
-			links := make([]trace.Link, 0, numBatch)
-			for _, ackID := range toSend {
-				if it.enableTracing {
-					// get the parent span context for this ackID for otel tracing.
-					s, _ := it.activeSpan.Load(ackID)
-					parentSpan := s.(trace.Span)
-					if isNack {
-						defer parentSpan.End()
-						defer parentSpan.SetAttributes(attribute.String(resultAttribute, resultNacked))
-					}
-					parentSpan.AddEvent(eventStart, trace.WithAttributes(semconv.MessagingBatchMessageCount(numBatch)))
-					defer parentSpan.AddEvent(eventEnd)
-					if parentSpan.IsRecording() {
-						links = append(links, trace.Link{SpanContext: parentSpan.SpanContext()})
-					}
-
-				}
-			}
-			ctx := context.Background()
-			var mSpan trace.Span
-			if it.enableTracing {
-				ctx, mSpan = startSpan(context.Background(), modackSpanName, it.subID, trace.WithLinks(links...))
-				defer mSpan.End()
-				if !isNack {
-					mSpan.SetAttributes(
-						attribute.Int(ackDeadlineSecAttribute, int(deadlineSec)),
-						attribute.Bool(receiptModackAttribute, isReceipt))
-				}
-				mSpan.SetAttributes(semconv.MessagingBatchMessageCount(numBatch),
-					semconv.CodeFunction("messageIterator.sendModAck"))
-			}
-			addModAcks(toSend, deadlineSec)
-			// Use a local context as the call's context, not it.ctx. We don't
-			// want to cancel this RPC when the iterator is stopped.
-			cctx, cancel2 := context.WithTimeout(ctx, 60*time.Second)
-			defer cancel2()
-			err := it.subc.ModifyAckDeadline(cctx, &pb.ModifyAckDeadlineRequest{
-				Subscription:       it.subName,
-				AckDeadlineSeconds: deadlineSec,
-				AckIds:             toSend,
-			})
-			if exactlyOnceDelivery {
-				resultsByAckID := make(map[string]*AckResult)
-				for _, ackID := range toSend {
-					resultsByAckID[ackID] = m[ackID]
-				}
-
-				st, md := extractMetadata(err)
-				_, toRetry := processResults(st, resultsByAckID, md)
-				if len(toRetry) > 0 {
-					// Retry modacks/nacks in a separate goroutine.
-					go func() {
-						it.retryModAcks(toRetry, deadlineSec, logOnInvalid)
-					}()
-				}
-			}
-		}()
-	}
-=======
 		addModAcks(toSend, deadlineSec)
 	})
->>>>>>> 110d4a3c
 }
 
 // retryAcks retries the ack RPC with backoff. This must be called in a goroutine
